--- conflicted
+++ resolved
@@ -546,7 +546,6 @@
 	// set.
 	Select(...interface{}) Result
 
-<<<<<<< HEAD
 	// Where discards all the previously set filtering constraints (if any) and
 	// sets new ones. Commonly used when the conditions of the result depend on
 	// external parameters that are yet to be evaluated:
@@ -558,9 +557,6 @@
 	//   } else {
 	//     res.Where(...)
 	//   }
-=======
-	// Where resets the initial filtering conditions and sets new ones.
->>>>>>> ec14942c
 	Where(...interface{}) Result
 
 	// And adds more filtering conditions on top of the existing constraints.
